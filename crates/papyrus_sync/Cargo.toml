--- conflicted
+++ resolved
@@ -37,17 +37,11 @@
 papyrus_test_utils.workspace = true
 pretty_assertions.workspace = true
 simple_logger.workspace = true
-<<<<<<< HEAD
-starknet_api = { path = "../starknet_api", version = "0.13.0-rc.0", features = ["testing"] }
-starknet_client = { path = "../starknet_client", features = ["testing"] }
+starknet_api = { workspace = true, features = ["testing"] }
+starknet_client = { workspace = true, features = ["testing"] }
 tokio-stream.workspace = true
 
 [lints.rust]
 # See [here](https://github.com/taiki-e/cargo-llvm-cov/issues/370) for a discussion on why this is
 # needed (from rust 1.80).
-unexpected_cfgs = { level = "warn", check-cfg = ['cfg(coverage_nightly)'] }
-=======
-starknet_api = { workspace = true, features = ["testing"] }
-starknet_client = { workspace = true, features = ["testing"] }
-tokio-stream.workspace = true
->>>>>>> 3c970fd8
+unexpected_cfgs = { level = "warn", check-cfg = ['cfg(coverage_nightly)'] }